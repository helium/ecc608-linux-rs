use crate::constants::{ATCA_CMD_SIZE_MAX, WAKE_DELAY};
use crate::{
    command::{EccCommand, EccResponse},
    Address, DataBuffer, Error, KeyConfig, Result, SlotConfig, Zone,
};
use bytes::{BufMut, Bytes, BytesMut};
use serialport::{ClearBuffer, DataBits, SerialPort, StopBits};
use sha2::{Digest, Sha256};
use std::{thread, time::Duration};

pub use crate::command::KeyType;

pub struct Ecc {
    port: String,
}

pub const MAX_SLOT: u8 = 15;

pub(crate) const RECV_RETRIES: u8 = 2;
pub(crate) const RECV_RETRY_WAIT: Duration = Duration::from_millis(50);
pub(crate) const CMD_RETRIES: u8 = 10; 

impl Ecc {
    pub fn from_path(path: &str, address: u16) -> Result<Self> {

        let _ = address; //keep the API the same. Address refers to i2c addr which isn't required for SWI
        let port = String::from( path );

        Ok(Self {port})
    }

    pub fn get_info(&mut self) -> Result<Bytes> {
        self.send_command(&EccCommand::info())
    }

    /// Returns the 9 bytes that represent the serial number of the ECC. Per
    /// section 2.2.6 of the Data Sheet the first two, and last byte of the
    /// returned binary will always be `[0x01, 0x23]` and `0xEE`
    pub fn get_serial(&mut self) -> Result<Bytes> {
        let bytes = self.read(true, &Address::config(0, 0)?)?;
        let mut result = BytesMut::with_capacity(9);
        result.extend_from_slice(&bytes.slice(0..=3));
        result.extend_from_slice(&bytes.slice(8..=12));
        Ok(result.freeze())
    }

    pub fn genkey(&mut self, key_type: KeyType, slot: u8) -> Result<Bytes> {
        self.send_command(&EccCommand::genkey(key_type, slot))
    }

    pub fn get_slot_config(&mut self, slot: u8) -> Result<SlotConfig> {
        let bytes = self.read(false, &Address::slot_config(slot)?)?;
        let (s0, s1) = bytes.split_at(2);
        match slot & 1 == 0 {
            true => Ok(SlotConfig::from(s0)),
            false => Ok(SlotConfig::from(s1)),
        }
    }

    pub fn set_slot_config(&mut self, slot: u8, config: &SlotConfig) -> Result {
        let slot_address = Address::slot_config(slot)?;
        let bytes = self.read(false, &slot_address)?;
        let (s0, s1) = bytes.split_at(2);
        let mut new_bytes = BytesMut::with_capacity(4);
        match slot & 1 == 0 {
            true => {
                new_bytes.put_u16(config.into());
                new_bytes.extend_from_slice(s1);
            }
            false => {
                new_bytes.extend_from_slice(s0);
                new_bytes.put_u16(config.into());
            }
        }
        self.write(&slot_address, &new_bytes.freeze())
    }

    pub fn get_key_config(&mut self, slot: u8) -> Result<KeyConfig> {
        let bytes = self.read(false, &Address::key_config(slot)?)?;
        let (s0, s1) = bytes.split_at(2);
        match slot & 1 == 0 {
            true => Ok(KeyConfig::from(s0)),
            false => Ok(KeyConfig::from(s1)),
        }
    }

    pub fn set_key_config(&mut self, slot: u8, config: &KeyConfig) -> Result {
        let slot_address = Address::key_config(slot)?;
        let bytes = self.read(false, &slot_address)?;
        let (s0, s1) = bytes.split_at(2);
        let mut new_bytes = BytesMut::with_capacity(4);
        match slot & 1 == 0 {
            true => {
                new_bytes.put_u16(config.into());
                new_bytes.extend_from_slice(s1);
            }
            false => {
                new_bytes.extend_from_slice(s0);
                new_bytes.put_u16(config.into());
            }
        }
        self.write(&slot_address, &new_bytes.freeze())
    }

    pub fn get_locked(&mut self, zone: &Zone) -> Result<bool> {
        let bytes = self.read(false, &Address::config(2, 5)?)?;
        let (_, s1) = bytes.split_at(2);
        match zone {
            Zone::Config => Ok(s1[1] == 0),
            Zone::Data => Ok(s1[0] == 0),
        }
    }

    pub fn set_locked(&mut self, zone: Zone) -> Result {
        self.send_command(&EccCommand::lock(zone)).map(|_| ())
    }

    pub fn sign(&mut self, key_slot: u8, data: &[u8]) -> Result<Bytes> {
        let digest = Sha256::digest(data);
        let _ = self.send_command_retries(
            &EccCommand::nonce(DataBuffer::MessageDigest, Bytes::copy_from_slice(&digest)),
            false,
            1,
        )?;
        self.send_command_retries(
            &EccCommand::sign(DataBuffer::MessageDigest, key_slot),
            true,
            1,
        )
    }

    pub fn ecdh(&mut self, key_slot: u8, x: &[u8], y: &[u8]) -> Result<Bytes> {
        self.send_command(&EccCommand::ecdh(
            Bytes::copy_from_slice(x),
            Bytes::copy_from_slice(y),
            key_slot,
        ))
    }

    pub fn random(&mut self) -> Result<Bytes> {
        self.send_command(&EccCommand::random())
    }

    pub fn nonce(&mut self, target: DataBuffer, data: &[u8]) -> Result {
        self.send_command(&EccCommand::nonce(target, Bytes::copy_from_slice(data)))
            .map(|_| ())
    }

    pub fn read(&mut self, read_32: bool, address: &Address) -> Result<Bytes> {
        self.send_command(&EccCommand::read(read_32, address.clone()))
    }

    pub fn write(&mut self, address: &Address, bytes: &[u8]) -> Result {
        self.send_command(&EccCommand::write(address.clone(), bytes))
            .map(|_| ())
    }

<<<<<<< HEAD
    fn send_wake(&mut self) -> Result {
        let port_name = &self.port;
        let baud_rate = 115_200;
        let stop_bits = StopBits::One;
        let data_bits = DataBits::Eight;
        let uart_wake_builder = serialport::new(port_name, baud_rate)
            .stop_bits(stop_bits)
            .data_bits(data_bits);

        let mut uart_wake = uart_wake_builder.open().unwrap_or_else(|e| {
            eprintln!("Failed to open port. Error: {}", e);
            ::std::process::exit(1);
        });
        let _ = uart_wake.write(&[0]);
        
        thread::sleep(WAKE_DELAY);
        self.read_wake_response()
    }

    fn read_wake_response( &mut self) -> Result {
        let port_name = &self.port;
        let baud_rate = 230_400;
        let stop_bits = StopBits::One;
        let data_bits = DataBits::Seven;
        let uart_cmd_builder = serialport::new(port_name, baud_rate)
            .stop_bits(stop_bits)
            .data_bits(data_bits);

        let mut uart_cmd = uart_cmd_builder.open().unwrap_or_else(|e| {
            eprintln!("Failed to open port. Error: {}", e);
            ::std::process::exit(1);
        });
        
        // Send transmit flag to signal bus
        let mut encoded_msg = BytesMut::new();
        encoded_msg.resize(32,0);
        let mut transmit_flag = BytesMut::new();
        transmit_flag.put_u8(0x88);
        let encoded_transmit_flag = self.encode_uart_to_swi(&transmit_flag );
        self.send_buf(&encoded_transmit_flag, &mut uart_cmd)?;
        thread::sleep(Duration::from_micros(3_000) );

        let _ = uart_cmd.read(&mut encoded_msg);

        let mut decoded_msg = BytesMut::new();
        decoded_msg.resize(4, 0);
        
        self.decode_swi_to_uart(&encoded_msg, &mut decoded_msg);
        
        thread::sleep(RECV_RETRY_WAIT);

        let response = EccResponse::from_bytes(&decoded_msg)?;
        match response {
            EccResponse::Error(err) => return Err(Error::ecc(err)),
            _ => return Ok(()),
        }
    }

    fn send_sleep(&mut self) {        
        let port_name = &self.port;
        let baud_rate = 230_400;
        let stop_bits = StopBits::One;
        let data_bits = DataBits::Seven;
        let uart_cmd_builder = serialport::new(port_name, baud_rate)
            .stop_bits(stop_bits)
            .data_bits(data_bits);

        let mut uart_cmd = uart_cmd_builder.open().unwrap_or_else(|e| {
            eprintln!("Failed to open port. Error: {}", e);
            ::std::process::exit(1);
        });

        let mut sleep_msg = BytesMut::new();
        sleep_msg.put_u8(0xCC);
        let sleep_encoded = self.encode_uart_to_swi(&sleep_msg);

        let _ = uart_cmd.write(&sleep_encoded);
=======
    fn send_wake(&mut self) {
        let _ = self.send_buf(0, &[0]);
    }

    fn send_sleep(&mut self) {
        let _ = self.send_buf(self.address, &[1]);
>>>>>>> 8b0884aa
    }

    pub(crate) fn send_command(&mut self, command: &EccCommand) -> Result<Bytes> {
        self.send_command_retries(command, true, CMD_RETRIES)
    }

    pub(crate) fn send_command_retries(
        &mut self,
        command: &EccCommand,
        sleep: bool,
        retries: u8,
    ) -> Result<Bytes> {
        let mut buf = BytesMut::with_capacity(ATCA_CMD_SIZE_MAX as usize);
        for retry in 0..retries {
            if let Err(_err) = self.send_wake() {
                if retry == retries {
                    break;
                } else {
                    continue;
                }
            }
            break;
        }
        for retry in 0..retries {
            buf.clear();         
            command.bytes_into(&mut buf);

            self.send_recv_buf(command.duration(), &mut buf);

            let response = EccResponse::from_bytes(&buf[..])?;
            if sleep {
                self.send_sleep();
            }
            match response {
                EccResponse::Data(bytes) => return Ok(bytes),
                EccResponse::Error(err) if err.is_recoverable() && retry < retries => {
                    continue;
                }
                EccResponse::Error(err) => return Err(Error::ecc(err)),
            }
        }
        Err(Error::timeout())
    }

<<<<<<< HEAD
    fn send_recv_buf(&mut self, delay: Duration, buf: &mut BytesMut) {
        
        let port_name = &self.port;
        let baud_rate = 230_400;
        let stop_bits = StopBits::One;
        let data_bits = DataBits::Seven;
        let uart_cmd_builder = serialport::new(port_name, baud_rate)
            .stop_bits(stop_bits)
            .data_bits(data_bits);

        let mut uart_driver = uart_cmd_builder.open().unwrap_or_else(|e| {
            eprintln!("Failed to open port. Error: {}", e);
            ::std::process::exit(1);
        });
        
        let _ = uart_driver.clear(ClearBuffer::All);

        let swi_msg = self.encode_uart_to_swi(buf);
        let _ = self.send_buf(&swi_msg, &mut uart_driver);
=======
    fn send_recv_buf(&mut self, delay: Duration, buf: &mut BytesMut) -> Result {
        self.send_buf(self.address, &buf[..])?;
>>>>>>> 8b0884aa
        thread::sleep(delay);
        let _ = self.recv_buf(buf, &mut uart_driver);
    }

<<<<<<< HEAD
    pub(crate) fn send_buf(&mut self, buf: &[u8], serial_port: &mut Box<dyn SerialPort>) -> Result {
        
        let send_size = serial_port.write(buf)?;

        //Each byte takes ~45us to transmit, so we must wait for the transmission to finish before proceeding
        let uart_tx_time = Duration::from_micros( (buf.len() * 45) as u64); 
        thread::sleep(uart_tx_time);
        //Because Tx line is linked with Rx line, all sent msgs are returned on the Rx line and must be cleared from the buffer
        let mut clear_rx_line = BytesMut::new();
        clear_rx_line.resize(send_size, 0);
        serial_port.read_exact( &mut clear_rx_line )?;
=======
    pub(crate) fn send_buf(&mut self, address: u16, buf: &[u8]) -> Result {
        let write_msg = i2c_linux::Message::Write {
            address,
            data: buf,
            flags: Default::default(),
        };
>>>>>>> 8b0884aa

        Ok(())
    }

    pub(crate) fn recv_buf(&mut self, buf: &mut BytesMut,  serial_port: &mut Box<dyn SerialPort>) -> Result {
        let mut encoded_msg = BytesMut::new();
        encoded_msg.resize(ATCA_CMD_SIZE_MAX as usize,0);
        
        let mut transmit_flag = BytesMut::new();
        transmit_flag.put_u8(0x88);
        let encoded_transmit_flag = self.encode_uart_to_swi(&transmit_flag );
        
        let _ = serial_port.clear(ClearBuffer::All);

        for _retry in 0..RECV_RETRIES {
            self.send_buf(&encoded_transmit_flag, serial_port)?;
            thread::sleep(Duration::from_micros(32_000) );
            let read_response = serial_port.read(&mut encoded_msg);
            
            match read_response {
                Ok(cnt) if cnt == 0 => { //If the buffer is empty, wait & try again
                },
                Ok(cnt) if cnt > 8 => {
                    break;
                },
                _ => return Err(Error::Timeout) 
            }
            
            thread::sleep(RECV_RETRY_WAIT);
        }
        
        let mut encoded_msg_size = BytesMut::new();
        encoded_msg_size.resize(8, 0);
        encoded_msg_size.copy_from_slice(&encoded_msg[..8]);
        
        let mut msg_size = BytesMut::new();
        msg_size.put_u8(0);

        self.decode_swi_to_uart(&encoded_msg_size, &mut msg_size);

        let _excess = encoded_msg.split_off((msg_size[0] as usize) * 8);
        
        self.decode_swi_to_uart(&encoded_msg, buf);

        Ok(())
    }

    fn encode_uart_to_swi(&mut self, uart_msg: &BytesMut ) -> BytesMut {
        
        let mut bit_field = BytesMut::new();
        bit_field.reserve(uart_msg.len() * 8 );
    
        for byte in uart_msg.iter() {
            for bit_index in 0..8 {
                if ( ((1 << bit_index ) & byte) >> bit_index ) == 0 {
                    bit_field.put_u8(0xFD); 
                } else {
                    bit_field.put_u8(0xFF);
                }
            }
        }
        bit_field
    }
    
    fn decode_swi_to_uart(&mut self, swi_msg: &BytesMut, uart_msg: &mut BytesMut ) {
    
        uart_msg.clear();
        assert!( (swi_msg.len() % 8) == 0);
        uart_msg.resize( &swi_msg.len() / 8, 0 );
    
        let mut i = 0; 
        for byte in uart_msg.iter_mut() {
            let bit_slice= &swi_msg[i..i+8];
            
            for bit in bit_slice.iter(){
                if *bit == 0x7F {
                    *byte ^= 1;
                }
                *byte = byte.rotate_right(1);
            }
            i += 8;
        }
    }
}<|MERGE_RESOLUTION|>--- conflicted
+++ resolved
@@ -155,7 +155,6 @@
             .map(|_| ())
     }
 
-<<<<<<< HEAD
     fn send_wake(&mut self) -> Result {
         let port_name = &self.port;
         let baud_rate = 115_200;
@@ -233,14 +232,6 @@
         let sleep_encoded = self.encode_uart_to_swi(&sleep_msg);
 
         let _ = uart_cmd.write(&sleep_encoded);
-=======
-    fn send_wake(&mut self) {
-        let _ = self.send_buf(0, &[0]);
-    }
-
-    fn send_sleep(&mut self) {
-        let _ = self.send_buf(self.address, &[1]);
->>>>>>> 8b0884aa
     }
 
     pub(crate) fn send_command(&mut self, command: &EccCommand) -> Result<Bytes> {
@@ -285,7 +276,6 @@
         Err(Error::timeout())
     }
 
-<<<<<<< HEAD
     fn send_recv_buf(&mut self, delay: Duration, buf: &mut BytesMut) {
         
         let port_name = &self.port;
@@ -305,15 +295,10 @@
 
         let swi_msg = self.encode_uart_to_swi(buf);
         let _ = self.send_buf(&swi_msg, &mut uart_driver);
-=======
-    fn send_recv_buf(&mut self, delay: Duration, buf: &mut BytesMut) -> Result {
-        self.send_buf(self.address, &buf[..])?;
->>>>>>> 8b0884aa
         thread::sleep(delay);
         let _ = self.recv_buf(buf, &mut uart_driver);
     }
 
-<<<<<<< HEAD
     pub(crate) fn send_buf(&mut self, buf: &[u8], serial_port: &mut Box<dyn SerialPort>) -> Result {
         
         let send_size = serial_port.write(buf)?;
@@ -325,14 +310,6 @@
         let mut clear_rx_line = BytesMut::new();
         clear_rx_line.resize(send_size, 0);
         serial_port.read_exact( &mut clear_rx_line )?;
-=======
-    pub(crate) fn send_buf(&mut self, address: u16, buf: &[u8]) -> Result {
-        let write_msg = i2c_linux::Message::Write {
-            address,
-            data: buf,
-            flags: Default::default(),
-        };
->>>>>>> 8b0884aa
 
         Ok(())
     }
